import bpy
import logging
from bpy.types import PropertyGroup
from bpy.props import (
    CollectionProperty,
    PointerProperty,
    FloatProperty,
    IntProperty,
    BoolProperty,
    FloatVectorProperty,
    EnumProperty,
    StringProperty,
)

from . import functions, preferences
import gpu, bgl
from gpu_extras.batch import batch_for_shader
from . import global_data

from bpy_extras.view3d_utils import location_3d_to_region_2d
import math, mathutils

from .shaders import Shaders
from .solver import solve_system, Solver
from .functions import unique_attribute_setter
from .declarations import Operators

logger = logging.getLogger(__name__)


def entity_name_getter(self):
    return self.get("name", str(self))

def entity_name_setter(self, new_name):
    self["name"] = new_name

class SlvsGenericEntity:
    slvs_index: IntProperty(name="Global Index", default=-1)
    name: StringProperty(name="Name", get=entity_name_getter, set=entity_name_setter, options={"SKIP_SAVE"})
    fixed: BoolProperty(name="Fixed")
    visible: BoolProperty(name="Visible", default=True, update=functions.update_cb)
    origin: BoolProperty(name="Origin")
    construction: BoolProperty(name="Construction")

    dirty: BoolProperty(name="Needs Update", default=True, options={"SKIP_SAVE"})

    @classmethod
    @property
    def type(cls):
        return cls.__name__

    @property
    def is_dirty(self):
        if self.dirty:
            return True

        if not hasattr(self, "dependencies"):
            return False
        deps = self.dependencies()
        for e in deps:
            # NOTE: might has to ckech through deps recursively -> e.is_dirty
            if e.dirty:
                return True
        return False

    @is_dirty.setter
    def is_dirty(self, value):
        self.dirty = value

    @property
    def _shader(self):
        if self.is_point():
            return Shaders.uniform_color_3d()
        return Shaders.uniform_color_line_3d()

    @property
    def _id_shader(self):
        if self.is_point():
            return Shaders.id_shader_3d()
        return Shaders.id_line_3d()

    @property
    def point_size(self):
        return 5 * preferences.get_scale()

    @property
    def point_size_select(self):
        return 20 * preferences.get_scale()

    @property
    def line_width(self):
        scale = preferences.get_scale()
        if self.construction:
            return 1.5 * scale
        return 2 * scale

    @property
    def line_width_select(self):
        return 20 * preferences.get_scale()

    def __str__(self):
        _, local_index = functions.breakdown_index(self.slvs_index)
        return "{}({})".format(self.__class__.__name__, str(local_index))

    @property
    def py_data(self):
        return global_data.entities[self.slvs_index]

    @py_data.setter
    def py_data(self, handle):
        global_data.entities[self.slvs_index] = handle

    # NOTE: It's not possible to store python runtime data on an instance of a PropertyGroup,
    # workaround this by saving python objects in a global list
    @property
    def _batch(self):
        return global_data.batches[self.slvs_index]

    @_batch.setter
    def _batch(self, value):
        global_data.batches[self.slvs_index] = value

    # NOTE: hover and select could be replaced by actual props with getter and setter funcs
    # selected: BoolProperty(name="Selected")

    @property
    def hover(self):
        return global_data.hover == self.slvs_index

    @hover.setter
    def hover(self, value):
        context = bpy.context
        if value:
            global_data.hover = self.slvs_index
        else:
            global_data.hover = -1

    @property
    def selected(self):
        return self.slvs_index in global_data.selected

    @selected.setter
    def selected(self, value):
        slvs_index = self.slvs_index
        list = global_data.selected
        if slvs_index in list:
            i = list.index(slvs_index)
            if not value:
                list.pop(i)
        elif value:
            list.append(slvs_index)

    def is_active(self, active_sketch):
        if hasattr(self, "sketch"):
            return self.sketch == active_sketch
        else:
            return not active_sketch

    def is_selectable(self, context):
        if not self.is_visible(context):
            return False

        prefs = functions.get_prefs()
        if prefs.all_entities_selectable:
            return True

        active_sketch = context.scene.sketcher.active_sketch
        if active_sketch and hasattr(self, "sketch"):
            # Allow to select entities that share the active sketch's wp
            return active_sketch.wp == self.sketch.wp
        return self.is_active(active_sketch)

    def is_highlight(self):
        return self.hover or self in global_data.highlight_entities

    def color(self, context):
        prefs = functions.get_prefs()
        ts = prefs.theme_settings
        active = self.is_active(context.scene.sketcher.active_sketch)
        highlight = self.is_highlight()

        if not active:
            if highlight:
                return ts.entity.highlight
            if self.selected:
                return ts.entity.inactive_selected
            return ts.entity.inactive

        elif self.selected:
            if highlight:
                return ts.entity.selected_highlight
            return ts.entity.selected
        elif highlight:
            return ts.entity.highlight

        return ts.entity.default

    @staticmethod
    def restore_opengl_defaults():
        bgl.glLineWidth(1)
        bgl.glPointSize(1)  # ?
        bgl.glDisable(bgl.GL_BLEND)

    def is_visible(self, context):
        if self.origin:
            return context.scene.sketcher.show_origin

        if hasattr(self, "sketch"):
            return self.sketch.is_visible(context) and self.visible
        return self.visible

    def is_dashed(self):
        return False

    def draw(self, context):
        if not self.is_visible(context):
            return

        shader = self._shader
        shader.bind()

        bgl.glEnable(bgl.GL_BLEND)
        bgl.glPointSize(self.point_size)

        col = self.color(context)
        shader.uniform_float("color", col)

        if not self.is_point():
            shader.uniform_bool("dashed", (self.is_dashed(), ))

        if not self.is_point():
            viewport = [context.area.width, context.area.height]
            shader.uniform_float("Viewport", viewport)
            shader.uniform_float("thickness", self.line_width)

        self._batch.draw(shader)
        gpu.shader.unbind()
        self.restore_opengl_defaults()


    def draw_id(self, context):
        # Note: Design Question, should it be possible to select elements that are not active?!
        # e.g. to activate a sketch
        # maybe it should be dynamically defined what is selectable (points only, lines only, ...)

        batch = self._batch
        shader = self._id_shader
        shader.bind()

        bgl.glPointSize(self.point_size_select)

        shader.uniform_float("color", (*functions.index_to_rgb(self.slvs_index), 1.0))
        if not self.is_point():
            viewport = [context.area.width, context.area.height]
            shader.uniform_float("Viewport", viewport)
            shader.uniform_float("thickness", self.line_width_select)
            shader.uniform_bool("dashed", (False, ))

        batch.draw(shader)
        gpu.shader.unbind()
        self.restore_opengl_defaults()

    def create_slvs_data(self, solvesys):
        """Create a solvespace entity from parameters"""
        raise NotImplementedError

    def update_from_slvs(self, solvesys):
        """Update parameters from the solvespace entity"""
        pass

    def update_pointers(self, index_old, index_new):
        def _update(name):
            prop = getattr(self, name)
            if prop == index_old:
                logger.debug("Update reference {} of {} to {}: ".format(name, self, index_new))
                setattr(self, name, index_new)

        for prop_name in dir(self):
            if not prop_name.endswith("_i"):
                continue
            _update(prop_name)

        if hasattr(self, "target_object") and self.target_object:
            ob = self.target_object
            if ob.sketch_index == index_old:
                ob.sketch_index = index_new

    def dependencies(self):
        return []

    def draw_props(self, layout):
        is_experimental = preferences.is_experimental()

        # Header
        layout.prop(self, "name", text="")

        # Info block
        layout.separator()
        layout.label(text="Type: " + type(self).__name__)
        layout.label(text="Is Origin: " + str(self.origin))

        if is_experimental:
            sub = layout.column()
            sub.scale_y = 0.8
            sub.label(text="Index: " + str(self.slvs_index))
            sub.label(text="Dependencies:")
            for e in self.dependencies():
                sub.label(text=str(e))

        # General props
        layout.separator()
        layout.prop(self, "visible")
        layout.prop(self, "fixed")
        layout.prop(self, "construction")

        # Specific prop
        layout.separator()
        sub = layout.column()

        # Delete
        layout.separator()
        layout.operator(Operators.DeleteEntity, icon='X').index = self.slvs_index

        return sub


    def tag_update(self):
        if not self.is_dirty:
            self.is_dirty = True

    def is_3d(self):
        return not hasattr(self, "sketch")

    def is_2d(self):
        return hasattr(self, "sketch")

    @classmethod
    def is_point(cls):
        return False

    @classmethod
    def is_line(cls):
        return False

    @classmethod
    def is_curve(cls):
        return False

    @classmethod
    def is_closed(cls):
        return False


# Drawing a point might not include points coord itself but rather a series of virtual points around it
# so a Entity might refer another point entity and/or add a set of coords
#
# Different shaders are needed:
# - faces shader
# - outlines shader
# each needs a matching batch


def slvs_entity_pointer(cls, name, **kwargs):
    index_prop = name + "_i"
    annotations = {}
    if hasattr(cls, "__annotations__"):
        annotations = cls.__annotations__.copy()
    annotations[index_prop] = IntProperty(name=name + " index", default=-1, **kwargs)
    setattr(cls, "__annotations__", annotations)

    @property
    def func(self):
        index = getattr(self, index_prop)
        if index == -1:
            return None
        else:
            return bpy.context.scene.sketcher.entities.get(index)

    setattr(cls, name, func)

    @func.setter
    def setter(self, entity):
        index = entity.slvs_index if entity else -1
        setattr(self, index_prop, index)

    setattr(cls, name, setter)


def tag_update(self, context):
    self.tag_update()

class Point3D(SlvsGenericEntity):

    @classmethod
    def is_point(cls):
        return True

    def update(self):
        if bpy.app.background:
            return

        coords, indices = functions.draw_cube_3d(*self.location, 0.05)
        self._batch = batch_for_shader(
            self._shader, "POINTS", {"pos": (self.location[:],)}
        )
        self.is_dirty = False

    # TODO: maybe rename -> pivot_point, midpoint
    def placement(self):
        return self.location

    def create_slvs_data(self, solvesys, coords=None, group=Solver.group_fixed):
        if not coords:
            coords = self.location

        self.params = [solvesys.addParamV(v, group) for v in coords]

        handle = solvesys.addPoint3d(*self.params, group=group)
        self.py_data = handle

    def update_from_slvs(self, solvesys):
        coords = [solvesys.getParam(i).val for i in self.params]
        self.location = coords

    def closest_picking_point(self, origin, view_vector):
        """Returns the point on this entity which is closest to the picking ray"""
        return self.location

class SlvsPoint3D(Point3D, PropertyGroup):
    """Representation of a point in 3D Space.

    Arguments:
        location (FloatVectorProperty): Point's location in the form (x, y, z)
    """
    location: FloatVectorProperty(
        name="Location",
        description="The location of the point",
        subtype="XYZ",
        unit="LENGTH",
        update=tag_update
    )

    def draw_props(self, layout):
        sub = super().draw_props(layout)
        sub.prop(self, "location")
        return sub

class SlvsLine3D(SlvsGenericEntity, PropertyGroup):
    """Representation of a line in 3D Space.

    Arguments:
        p1 (SlvsPoint3D): Line's startpoint
        p2 (SlvsPoint3D): Line's endpoint
    """

    @classmethod
    def is_line(cls):
        return True

    def dependencies(self):
        return [self.p1, self.p2]

    def is_dashed(self):
        return self.construction

    def update(self):
        if bpy.app.background:
            return

        p1, p2 = self.p1.location, self.p2.location
        coords = (p1, p2)

        kwargs = {"pos": coords}
        self._batch = batch_for_shader(
            self._shader, "LINES", kwargs
        )

        self.is_dirty = False

    def create_slvs_data(self, solvesys, group=Solver.group_fixed):
        handle = solvesys.addLineSegment(self.p1.py_data, self.p2.py_data, group=group)
        self.py_data = handle

    def closest_picking_point(self, origin, view_vector):
        """Returns the point on this entity which is closest to the picking ray"""
        p1 = self.p1.location
        d1 = self.p2.location - p1  # normalize?
        return functions.nearest_point_line_line(p1, d1, origin, view_vector)

    def placement(self):
        return (self.p1.location + self.p2.location) / 2

    @property
    def length(self):
        return (self.p2.location - self.p1.location).length


slvs_entity_pointer(SlvsLine3D, "p1")
slvs_entity_pointer(SlvsLine3D, "p2")

class Normal3D(SlvsGenericEntity):
    def update(self):
        self.is_dirty = False

    def draw(self, context):
        pass

    def draw_id(self, context):
        pass

    def create_slvs_data(self, solvesys, group=Solver.group_fixed):
        quat = self.orientation
        handle = solvesys.addNormal3dV(quat.w, quat.x, quat.y, quat.z, group=group)
        self.py_data = handle


class SlvsNormal3D(Normal3D, PropertyGroup):
    """Representation of a normal in 3D Space which is used to
    store a direction.

    This entity isn't currently exposed to the user and gets created
    implicitly when needed.

    Arguments:
        orientation (Quaternion): A quaternion which describes the rotation
    """
    orientation: FloatVectorProperty(
        name="Orientation",
        description="Quaternion which describes the orientation of the normal",
        subtype="QUATERNION",
        size=4,
        update=tag_update,
    )
    pass

def get_face_orientation(mesh, face):
    # returns quaternion describing the face orientation in objectspace
    normal = mathutils.geometry.normal([mesh.vertices[i].co for i in face.vertices])
    return normal.to_track_quat("Z", "X")

from mathutils import Vector, Matrix

def mean(lst):
    n = len(lst)
    return sum(lst) / n

def get_face_midpoint(quat, ob, face):
    # get average distance from origin to face vertices
    mesh = ob.data
    coords = [mesh.vertices[i].co.copy() for i in face.vertices]
    quat_inv = quat.inverted()
    for v in coords:
        v.rotate(quat_inv)
    dist = mean([co[2] for co in coords])

    # offset origin along normal by average distance
    pos = Vector((0, 0, dist))
    pos.rotate(quat)
    return ob.matrix_world @ pos


class SlvsWorkplane(SlvsGenericEntity, PropertyGroup):
    """Representation of a plane which is defined by an origin point
    and a normal. Workplanes are used to define the position of 2D entities
    which only store the coordinates on the plane.

    Arguments:
        p1 (SlvsPoint3D): Origin Point of the Plane
        nm (SlvsNormal3D): Normal which defines the orientation
    """

    size = 0.4

    def dependencies(self):
        return [self.p1, self.nm]

    # def is_active(self, active_sketch):
    #     return not active_sketch

    # def is_selectable(self, context):
    #     return self.is_active(context.scene.sketcher.active_sketch)

    def update(self):
        if bpy.app.background:
            return

        p1, nm = self.p1, self.nm

        coords = functions.draw_rect_2d(0, 0, self.size, self.size)
        coords = [(Vector(co))[:] for co in coords]

        indices = ((0, 1), (1, 2), (2, 3), (3, 0))
        self._batch = batch_for_shader(
            self._shader, "LINES", {"pos": coords}, indices=indices
        )
        self.is_dirty = False

    # NOTE: probably better to avoid overwriting draw func..
    def draw(self, context):
        if not self.is_visible(context):
            return

        with gpu.matrix.push_pop():
            scale = context.region_data.view_distance
            gpu.matrix.multiply_matrix(self.matrix_basis)
            gpu.matrix.scale(Vector((scale, scale, scale)))

            col = self.color(context)
            # Let parent draw outline
            super().draw(context)

            # Additionally draw a face
            col_surface = col[:-1] + (0.2,)

            shader = Shaders.uniform_color_3d()
            shader.bind()
            bgl.glEnable(bgl.GL_BLEND)

            shader.uniform_float("color", col_surface)

            coords = functions.draw_rect_2d(0, 0, self.size, self.size)
            coords = [Vector(co)[:] for co in coords]
            indices = ((0, 1, 2), (0, 2, 3))
            batch = batch_for_shader(shader, "TRIS", {"pos": coords}, indices=indices)
            batch.draw(shader)

        self.restore_opengl_defaults()

    def draw_id(self, context):
        with gpu.matrix.push_pop():
            scale = context.region_data.view_distance
            gpu.matrix.multiply_matrix(self.matrix_basis)
            gpu.matrix.scale(Vector((scale, scale, scale)))
            super().draw_id(context)

    def create_slvs_data(self, solvesys, group=Solver.group_fixed):
        handle = solvesys.addWorkplane(self.p1.py_data, self.nm.py_data, group=group)
        self.py_data = handle

    @property
    def matrix_basis(self):
        mat_rot = self.nm.orientation.to_matrix().to_4x4()
        return Matrix.Translation(self.p1.location) @ mat_rot

    @property
    def normal(self):
        v = global_data.Z_AXIS.copy()
        quat = self.nm.orientation
        v.rotate(quat)
        return v


slvs_entity_pointer(SlvsWorkplane, "p1")
slvs_entity_pointer(SlvsWorkplane, "nm")

convert_items = [
    ("NONE", "None", "", 1),
    ("BEZIER", "Bezier", "", 2),
    ("MESH", "Mesh", "", 3),
]


def hide_sketch(self, context):
    if self.convert_type != "NONE":
        self.visible = False


# TODO: draw sketches and allow selecting
class SlvsSketch(SlvsGenericEntity, PropertyGroup):
    """A sketch groups 2 dimensional entities together and is used to later
    convert geometry to native blender types.

    Entities that belong to a sketch can only be edited as long as the sketch is active.

    Arguments:
        wp (SlvsWorkplane): The base workplane of the sketch
    """
    unique_names = ["name"]

    convert_type: EnumProperty(
        name="Convert Type",
        items=convert_items,
        description="Define how the sketch should be converted in order to be usable in native blender",
        update=hide_sketch,
    )
    fill_shape: BoolProperty(
        name="Fill Shape",
        description="Fill the resulting shape if it's closed",
        default=True,
    )
    solver_state: EnumProperty(
        name="Solver Status", items=global_data.solver_state_items
    )
    dof: IntProperty(name="Degrees of Freedom", max=6)
    target_curve: PointerProperty(type=bpy.types.Curve)
    target_curve_object: PointerProperty(type=bpy.types.Object)
    target_mesh: PointerProperty(type=bpy.types.Mesh)
    target_object: PointerProperty(type=bpy.types.Object)

    def dependencies(self):
        return [
            self.wp,
        ]

    def sketch_entities(self, context):
        for e in context.scene.sketcher.entities.all:
            if not hasattr(e, "sketch"):
                continue
            if e.sketch != self:
                continue
            yield e

    def update(self):
        self.is_dirty = False

    def draw(self, context):
        pass

    def draw_id(self, context):
        pass

    def create_slvs_data(self, solvesys, group=Solver.group_fixed):
        pass

    def remove_objects(self):
        for ob in (self.target_object, self.target_curve_object):
            if not ob:
                continue
            bpy.data.objects.remove(ob)

    def is_visible(self, context):
        if context.scene.sketcher.active_sketch_i == self.slvs_index:
            return True
        return self.visible

    def get_solver_state(self):
        return functions.bpyEnum(
            global_data.solver_state_items, identifier=self.solver_state
        )

    def solve(self, context):
        return solve_system(context, sketch=self)


slvs_entity_pointer(SlvsSketch, "wp")
SlvsSketch.__setattr__ = unique_attribute_setter


class Entity2D:
    @property
    def wp(self):
        return self.sketch.wp


class Point2D(SlvsGenericEntity, Entity2D):

    @classmethod
    def is_point(cls):
        return True

    def update(self):
        if bpy.app.background:
            return

        u, v = self.co
        mat_local = Matrix.Translation(Vector((u, v, 0)))

        mat = self.wp.matrix_basis @ mat_local
        size = 0.1
        coords = functions.draw_rect_2d(0, 0, size, size)
        coords = [(mat @ Vector(co))[:] for co in coords]
        indices = ((0, 1, 2), (0, 2, 3))
        pos = self.location
        self._batch = batch_for_shader(self._shader, "POINTS", {"pos": (pos[:],)})
        self.is_dirty = False

    @property
    def location(self):
        u, v = self.co
        mat_local = Matrix.Translation(Vector((u, v, 0)))
        mat = self.wp.matrix_basis @ mat_local
        return mat @ Vector((0, 0, 0))

    def placement(self):
        return self.location

    def create_slvs_data(self, solvesys, coords=None, group=Solver.group_fixed):
        if not coords:
            coords = self.co

        self.params = [solvesys.addParamV(v, group) for v in coords]

        handle = solvesys.addPoint2d(self.wp.py_data, *self.params, group=group)
        self.py_data = handle

    def update_from_slvs(self, solvesys):
        coords = [solvesys.getParam(i).val for i in self.params]
        self.co = coords

    def closest_picking_point(self, origin, view_vector):
        """Returns the point on this entity which is closest to the picking ray"""
        return self.location

slvs_entity_pointer(Point2D, "sketch")

class SlvsPoint2D(Point2D, PropertyGroup):
    """Representation of a point in 2D space.

    Arguments:
        co (FloatVectorProperty): The coordinates of the point on the worpkplane in the form (U, V)
        sketch (SlvsSketch): The sketch this entity belongs to
    """

    co: FloatVectorProperty(
        name="Coordinates",
        description="The coordinates of the point on it's sketch",
        subtype="XYZ",
        size=2,
        unit="LENGTH",
        update=tag_update
    )

    def dependencies(self):
        return [
            self.sketch,
        ]

    def tweak(self, solvesys, pos, group):
        wrkpln = self.sketch.wp
        u, v, _ = wrkpln.matrix_basis.inverted() @ pos

        self.create_slvs_data(solvesys, group=group)

        # NOTE: When simply initializing the point on the tweaking positions
        # the solver fails regularly, addWhereDragged fixes a point and might
        # overconstrain a system. When not using addWhereDragged the tweak point
        # might just jump to the tweaked geometry. Bypass this by creating a line
        # perpendicular to move vector and constrain that.

        orig_pos = self.co
        tweak_pos = Vector((u, v))
        tweak_vec = tweak_pos - orig_pos
        perpendicular_vec = Vector((tweak_vec[1], -tweak_vec[0]))

        params = [solvesys.addParamV(val, group) for val in (u, v)]
        startpoint = solvesys.addPoint2d(wrkpln.py_data, *params, group=group)

        p2 = tweak_pos + perpendicular_vec
        params = [solvesys.addParamV(val, group) for val in (p2.x, p2.y)]
        endpoint = solvesys.addPoint2d(wrkpln.py_data, *params, group=group)

        edge = solvesys.addLineSegment(startpoint, endpoint, group=group)
        make_coincident(solvesys, self.py_data, edge, wrkpln.py_data, group, entity_type=SlvsLine2D)

    def draw_props(self, layout):
        sub = super().draw_props(layout)
        sub.prop(self, "co")
        return sub

def round_v(vec, ndigits=None):
    values = []
    for v in vec:
        values.append(round(v, ndigits=ndigits))
    return Vector(values)

class SlvsLine2D(SlvsGenericEntity, PropertyGroup, Entity2D):
    """Representation of a line in 2D space. Connects p1 and p2 and lies on the
    sketche's workplane.

    Arguments:
        p1 (SlvsPoint2D): Line's startpoint
        p2 (SlvsPoint2D): Line's endpoint
        sketch (SlvsSketch): The sketch this entity belongs to
    """

    @classmethod
    def is_line(cls):
        return True

    def dependencies(self):
        return [self.p1, self.p2, self.sketch]

    def is_dashed(self):
        return self.construction

    def update(self):
        if bpy.app.background:
            return

        p1, p2 = self.p1.location, self.p2.location
        coords = (p1, p2)

        kwargs = {"pos": coords}
        self._batch = batch_for_shader(self._shader, "LINES", kwargs)
        self.is_dirty = False

    def create_slvs_data(self, solvesys, group=Solver.group_fixed):
        handle = solvesys.addLineSegment(self.p1.py_data, self.p2.py_data, group=group)
        self.py_data = handle

    def closest_picking_point(self, origin, view_vector):
        """Returns the point on this entity which is closest to the picking ray"""
        # NOTE: for 2d entities it could be enough precise to simply take the intersection point with the workplane
        p1 = self.p1.location
        d1 = self.p2.location - p1  # normalize?
        return functions.nearest_point_line_line(p1, d1, origin, view_vector)

    def placement(self):
        return (self.p1.location + self.p2.location) / 2

    def connection_points(self):
        return [self.p1, self.p2]

    def direction(self, point, is_endpoint=False):
        """Returns the direction of the line, true if inverted"""
        if is_endpoint:
            return point == self.p1
        else:
            return point == self.p2

    def to_bezier(
        self, spline, startpoint, endpoint, invert_direction, set_startpoint=False
    ):
        locations = [self.p1.co.to_3d(), self.p2.co.to_3d()]
        if invert_direction:
            locations.reverse()

        if set_startpoint:
            startpoint.co = locations[0]
        endpoint.co = locations[1]

        startpoint.handle_right = locations[0]
        startpoint.handle_right_type = "VECTOR"
        endpoint.handle_left = locations[1]
        endpoint.handle_left_type = "VECTOR"

        return endpoint

    def midpoint(self):
        return (self.p1.co + self.p2.co) / 2

    def direction_vec(self):
        return (self.p2.co - self.p1.co).normalized()

    @property
    def length(self):
        return (self.p2.co - self.p1.co).length

    def overlaps_endpoint(self, co):
        precision = 5
        co_rounded = round_v(co, ndigits=precision)
        if any([co_rounded == round_v(v, ndigits=precision) for v in (self.p1.co, self.p2.co)]):
            return True
        return False

    def intersect(self, other):
        # NOTE: There can be multiple intersections when intersecting with one or more curves
        def parse_retval(value):
            if not value:
                return ()
            if self.overlaps_endpoint(value) or other.overlaps_endpoint(value):
                return ()
            return (value, )

        if other.is_line():
            return parse_retval(intersect_line_line_2d(self.p1.co, self.p2.co, other.p1.co, other.p2.co))
        else:
            return other.intersect(self)


    def replace(self, context, p1, p2, use_self=False):
        # Replace entity by a similar entity with the connection points p1, and p2
        # This is used for trimming, points are expected to lie somewhere on the existing entity
        if use_self:
            self.p1 = p1
            self.p2 = p2
            return self

        sse = context.scene.sketcher.entities
        sketch = context.scene.sketcher.active_sketch
        line = sse.add_line_2d(
            p1,
            p2,
            sketch,
        )
        line.construction = self.construction
        return line

    def distance_along_segment(self, p1, p2):
        start, end = self.p1.co, self.p2.co
        len_1 = (p1 - end).length
        len_2 = (p2 - start).length

        threshold = 0.0000001
        retval = (len_1 + len_2) % (self.length + threshold)

        return retval

slvs_entity_pointer(SlvsLine2D, "p1")
slvs_entity_pointer(SlvsLine2D, "p2")
slvs_entity_pointer(SlvsLine2D, "sketch")


class SlvsNormal2D(SlvsGenericEntity, PropertyGroup, Entity2D):
    """Representation of a normal in 2D Space.

    This entity isn't currently exposed to the user and gets created
    implicitly when needed.

    Arguments:
        sketch (SlvsSketch): The sketch to get the orientation from
    """

    def update(self):
        self.is_dirty = False

    def draw(self, context):
        pass

    def draw_id(self, context):
        pass

    def create_slvs_data(self, solvesys, group=Solver.group_fixed):
        handle = solvesys.addNormal2d(self.wp.py_data, group=group)
        self.py_data = handle


slvs_entity_pointer(SlvsNormal2D, "sketch")


def get_bezier_curve_midpoint_positions(
    curve_element, segment_count, midpoints, angle, cyclic=False
):
    positions = []
    if segment_count == 1:
        return []

    if cyclic:
        point_count = segment_count
    else:
        point_count = segment_count - 1

    a = angle / segment_count
    for i in range(point_count):
        pos = curve_element.point_on_curve(a * (i + 1))
        positions.append(pos)
    return positions


def create_bezier_curve(
    segment_count,
    bezier_points,
    locations,
    center,
    base_offset,
    invert=False,
    cyclic=False,
):
    if cyclic:
        bezier_points.append(bezier_points[0])
        locations.append(locations[0])

    for index in range(segment_count):
        loc1, loc2 = locations[index], locations[index + 1]
        b1, b2 = bezier_points[index], bezier_points[index + 1]

        coords = []
        for i, loc in enumerate((loc1, loc2)):
            pos = loc - center
            angle = math.atan2(pos[1], pos[0])
            offset = base_offset.copy()

            if i == 0 and invert or i == 1 and not invert:
                offset[1] *= -1

            offset.rotate(Matrix.Rotation(angle, 2))
            coords.append((center + offset).to_3d())

        b1.handle_right = coords[0]
        b2.handle_left = coords[1]
        b2.co = loc2.to_3d()


CURVE_RESOLUTION = 64


class SlvsArc(SlvsGenericEntity, PropertyGroup, Entity2D):
    """Representation of an arc in 2D space around the centerpoint ct. Connects
    p2 to p3 or (vice-versa if the option invert_direction is true) with a
    circle segment that is resolution independent. The arc lies on the sketche's workplane.

    Arguments:
        p1 (SlvsPoint2D): Arc's centerpoint
        p2 (SlvsPoint2D): Arc's startpoint
        p2 (SlvsPoint2D): Arc's endpoint
        nm (SlvsNormal3D): Orientation
        sketch (SlvsSketch): The sketch this entity belongs to
    """

    invert_direction: BoolProperty(
        name="Invert direction",
        description="Connect the points in the inverted order",
        update=tag_update,
    )

    @classmethod
    def is_curve(cls):
        return True

    @property
    def start(self):
        return self.p2 if self.invert_direction else self.p1

    @property
    def end(self):
        return self.p1 if self.invert_direction else self.p2

    def dependencies(self):
        return [self.nm, self.ct, self.start, self.end, self.sketch]

    def is_dashed(self):
        return self.construction

    def update(self):
        if bpy.app.background:
            return

        ct = self.ct.co
        p1 = self.start.co - ct
        p2 = self.end.co - ct

        radius = p1.length

        coords = []
        if radius and p2.length:
            offset = p1.angle_signed(Vector((1, 0)))
            angle = functions.range_2pi(p2.angle_signed(p1))

            # TODO: resolution should depend on segment length?!
            segments = round(CURVE_RESOLUTION * (angle / (math.pi * 2)))

            coords = functions.coords_arc_2d(
                0, 0, radius, segments, angle=angle, offset=offset
            )

            mat_local = Matrix.Translation(self.ct.co.to_3d())
            mat = self.wp.matrix_basis @ mat_local
            coords = [(mat @ Vector((*co, 0)))[:] for co in coords]

        kwargs = {"pos": coords}
        self._batch = batch_for_shader(self._shader, "LINE_STRIP", kwargs)
        self.is_dirty = False

    def create_slvs_data(self, solvesys, group=Solver.group_fixed):
        handle = solvesys.addArcOfCircle(
            self.wp.py_data,
            self.ct.py_data,
            self.start.py_data,
            self.end.py_data,
            group=group,
        )
        self.py_data = handle

    @property
    def radius(self):
        return (self.ct.co - self.start.co).length

    @property
    def angle(self):
        """Returns an angle in radians from zero to 2*PI"""
        ct = self.ct.co
        start, end = self.start.co - ct, self.end.co - ct
        return functions.range_2pi(
            math.atan2(end[1], end[0]) - math.atan2(start[1], start[0])
        )

    @property
    def start_angle(self):
        center, start = self.ct.co, self.start.co
        return math.atan2((start - center)[1], (start - center)[0])

    def placement(self):
        coords = self.ct.co + functions.pol2cart(
            self.radius, self.start_angle + self.angle / 2
        )

        return self.wp.matrix_basis @ coords.to_3d()

    def connection_points(self):
        return [self.start, self.end]

    def direction(self, point, is_endpoint=False):
        """Returns the direction of the line, true if inverted"""
        if is_endpoint:
            return point == self.start
        else:
            return point == self.end

    def bezier_segment_count(self):
        max_angle = math.pi / 2
        return math.ceil(self.angle / max_angle)

    def bezier_point_count(self):
        return self.bezier_segment_count() + 1

    def point_on_curve(self, angle):
        return functions.pol2cart(self.radius, self.start_angle + angle) + self.ct.co

    def to_bezier(
        self,
        spline,
        startpoint,
        endpoint,
        invert_direction,
        set_startpoint=False,
        midpoints=[],
    ):
        # Get midpoint positions
        segment_count = len(midpoints) + 1
        curve_angle = self.angle
        radius, center, start = self.radius, self.ct.co, self.start.co

        midpoint_positions = get_bezier_curve_midpoint_positions(
            self, segment_count, midpoints, curve_angle
        )

        angle = curve_angle / segment_count

        locations = [self.start.co, *midpoint_positions, self.end.co]
        bezier_points = [startpoint, *midpoints, endpoint]

        if invert_direction:
            locations.reverse()

        if set_startpoint:
            startpoint.co = locations[0].to_3d()

        n = 2 * math.pi / angle
        q = (4 / 3) * math.tan(math.pi / (2 * n))
        base_offset = Vector((radius, q * radius))

        create_bezier_curve(
            segment_count,
            bezier_points,
            locations,
            center,
            base_offset,
            invert=invert_direction,
        )

        return endpoint

    def draw_props(self, layout):
        sub = super().draw_props(layout)
        sub.prop(self, "invert_direction")
        return sub

    def is_inside(self, coords):
        # Checks if a position is inside the arcs angle range
        ct = self.ct.co
        p = coords - ct
        p1 = self.start.co - ct
        p2 = self.end.co - ct

        x_axis = Vector((1, 0))

        # angle_signed interprets clockwise as positive, so invert..
        a1 = functions.range_2pi(p.angle_signed(p1))
        a2 = functions.range_2pi(p2.angle_signed(p))

        angle = self.angle

        if not p.length or not p1.length or not p2.length:
            return False


        if a1 < angle > a2:
            return True
        return False

    def overlaps_endpoint(self, co):
        precision = 5
        co_rounded = round_v(co, ndigits=precision)
        if any([co_rounded == round_v(v, ndigits=precision) for v in (self.p1.co, self.p2.co)]):
            return True
        return False

    def intersect(self, other):
        def parse_retval(retval):
            # Intersect might return None, (value, value) or (value, None)
            values = []
            if hasattr(retval, "__len__"):
                for val in retval:
                    if val == None:
                        continue
                    if not self.is_inside(val):
                        continue
                    if isinstance(other, SlvsArc) and not other.is_inside(val):
                        continue
                    if self.overlaps_endpoint(val) or other.overlaps_endpoint(val):
                        continue

                    values.append(val)
            elif retval != None:
                if self.overlaps_endpoint(retval) or other.overlaps_endpoint(retval):
                    return ()
                values.append(retval)

            return tuple(values)

        if other.is_line():
            from mathutils.geometry import intersect_line_sphere_2d
            return parse_retval(intersect_line_sphere_2d(other.p1.co, other.p2.co, self.ct.co, self.radius))
        elif other.is_curve():
            from mathutils.geometry import intersect_sphere_sphere_2d
            return parse_retval(intersect_sphere_sphere_2d(self.ct.co, self.radius, other.ct.co, other.radius))

    def distance_along_segment(self, p1, p2):
        ct = self.ct.co
        start, end = self.start.co - ct, self.end.co - ct
        points = (p1, p2) if self.invert_direction else (p2, p1)

        len_1 = functions.range_2pi(end.angle_signed(points[1] - ct))
        len_2 = functions.range_2pi((points[0] - ct).angle_signed(start))

        threshold = 0.000001
        retval = (len_1 + len_2) % (self.angle + threshold)

        return retval


    def replace(self, context, p1, p2, use_self=False):
        if use_self:
            self.p1 = p1
            self.p2 = p2
            return self

        sketch = context.scene.sketcher.active_sketch
        arc = context.scene.sketcher.entities.add_arc(
            sketch.wp.nm,
            self.ct,
            p1,
            p2,
            sketch
        )
        arc.construction = self.construction
        arc.invert_direction = self.invert_direction
        return arc


slvs_entity_pointer(SlvsArc, "nm")
slvs_entity_pointer(SlvsArc, "ct")
slvs_entity_pointer(SlvsArc, "p1")
slvs_entity_pointer(SlvsArc, "p2")
slvs_entity_pointer(SlvsArc, "sketch")


class SlvsCircle(SlvsGenericEntity, PropertyGroup, Entity2D):
    """Representation of a circle in 2D space. The circle is centered at ct with
    it's size defined by the radius and is resoulution independent.

    Arguments:
        ct (SlvsPoint2D): Circle's centerpoint
        radius (FloatProperty): The radius of the circle
        nm (SlvsNormal2D):
        sketch (SlvsSketch): The sketch this entity belongs to
    """
    radius: FloatProperty(
        name="Radius",
        description="The radius of the circle",
        subtype="DISTANCE",
        min=0.0,
        unit="LENGTH",
        update=tag_update,
    )

    @classmethod
    def is_curve(cls):
        return True

    def dependencies(self):
        return [self.nm, self.ct, self.sketch]

    def is_dashed(self):
        return self.construction

    def update(self):
        if bpy.app.background:
            return

        coords = functions.coords_arc_2d(0, 0, self.radius, CURVE_RESOLUTION)

        u, v = self.ct.co

        mat_local = Matrix.Translation(Vector((u, v, 0)))
        mat = self.wp.matrix_basis @ mat_local
        coords = [(mat @ Vector((*co, 0)))[:] for co in coords]

        kwargs = {"pos": coords}
        self._batch = batch_for_shader(self._shader, "LINE_STRIP", kwargs)
        self.is_dirty = False

    def create_slvs_data(self, solvesys, group=Solver.group_fixed):
        self.param = solvesys.addParamV(self.radius, group)

        nm = None
        if self.nm != -1:
            nm = self.nm
        else:
            nm = self.wp.nm

        handle = solvesys.addCircle(
            self.ct.py_data,
            self.nm.py_data,
            solvesys.addDistance(self.param),
            group=group,
        )
        self.py_data = handle

    def update_from_slvs(self, solvesys):
        self.radius = solvesys.getParam(self.param).val

    def point_on_curve(self, angle):
        return functions.pol2cart(self.radius, angle) + self.ct.co

    def placement(self):
        return self.wp.matrix_basis @ self.point_on_curve(45).to_3d()

    @classmethod
    def is_closed(cls):
        return True

    def connection_points(self):
        # NOTE: it should probably be possible to lookup coincident points on circle
        return []

    def direction(self, point, is_endpoint=False):
        return False

    def bezier_segment_count(self):
        return 4

    def bezier_point_count(self):
        return self.bezier_segment_count()

    def to_bezier(
        self,
        spline,
        startpoint,
        endpoint,
        invert_direction,
        set_startpoint=False,
        midpoints=[],
    ):
        # Get midpoint positions
        segment_count = len(midpoints) + 1
        radius, center = self.radius, self.ct.co

        bezier_points = [startpoint, *midpoints]

        locations = get_bezier_curve_midpoint_positions(
            self, segment_count, bezier_points, 2 * math.pi, cyclic=True
        )
        angle = 2 * math.pi / segment_count

        n = 2 * math.pi / angle
        q = (4 / 3) * math.tan(math.pi / (2 * n))
        base_offset = Vector((radius, q * radius))

        create_bezier_curve(
            segment_count,
            bezier_points,
            locations,
            center,
            base_offset,
            invert=invert_direction,
            cyclic=True,
        )
        return endpoint

    def overlaps_endpoint(self, co):
        return False

    def intersect(self, other):
        def parse_retval(retval):
            # Intersect might return None, (value, value) or (value, None)
            values = []
            if hasattr(retval, "__len__"):
                for val in retval:
                    if val == None:
                        continue
                    if other.overlaps_endpoint(val):
                        continue
                    values.append(val)
            elif retval != None:
                if other.overlaps_endpoint(retval):
                    return ()
                values.append(retval)

            return tuple(values)

        if other.is_line():
            from mathutils.geometry import intersect_line_sphere_2d
            return parse_retval(intersect_line_sphere_2d(other.p1.co, other.p2.co, self.ct.co, self.radius))
        elif isinstance(other, SlvsCircle):
            from mathutils.geometry import intersect_sphere_sphere_2d
            return parse_retval(intersect_sphere_sphere_2d(self.ct.co, self.radius, other.ct.co, other.radius))
        else:
            return other.intersect(self)



    def replace(self, context, p1, p2, use_self=False):
        if use_self:
            self.p1 = p1
            self.p2 = p2
            return self

        sketch = context.scene.sketcher.active_sketch
        arc = context.scene.sketcher.entities.add_arc(
            sketch.wp.nm,
            self.ct,
            p1,
            p2,
            sketch
        )
        arc.construction = self.construction
        return arc

    def distance_along_segment(self, p1, p2):
        ct = self.ct.co
        start, end = p1 - ct, p2 - ct
        angle = functions.range_2pi(math.atan2(*end.yx) - math.atan2(*start.yx))
        retval = self.radius * angle
        return retval


slvs_entity_pointer(SlvsCircle, "nm")
slvs_entity_pointer(SlvsCircle, "ct")
slvs_entity_pointer(SlvsCircle, "sketch")

def update_pointers(scene, index_old, index_new):
    """Replaces all references to an entity index with it's new index"""
    logger.debug("Update references {} -> {}".format(index_old, index_new))
    # NOTE: this should go through all entity pointers and update them if necessary.
    # It might be possible to use the msgbus to notify and update the IntProperty pointers

    if scene.sketcher.active_sketch_i == index_old:
        logger.debug("Update reference {} of {} to {}: ".format("active_sketch", scene.sketcher, index_new))
        scene.sketcher.active_sketch_i = index_new

    for o in scene.sketcher.all:
        if not hasattr(o, "update_pointers"):
            continue
        o.update_pointers(index_old, index_new)

    scene.sketcher.purge_stale_data()


# NOTE: currently limited to 16 items!
entities = (
    SlvsPoint3D,
    SlvsLine3D,
    SlvsNormal3D,
    SlvsWorkplane,
    SlvsSketch,
    SlvsPoint2D,
    SlvsLine2D,
    SlvsNormal2D,
    SlvsArc,
    SlvsCircle,
)

entity_collections = (
    "points3D",
    "lines3D",
    "normals3D",
    "workplanes",
    "sketches",
    "points2D",
    "lines2D",
    "normals2D",
    "arcs",
    "circles",
)

from typing import Union, Tuple, Type

class SlvsEntities(PropertyGroup):
    """Holds all Solvespace Entities"""

    @staticmethod
    def _type_index(entity: SlvsGenericEntity) -> int:
        return entities.index(type(entity))

    def _set_index(self, entity: SlvsGenericEntity):
        type_index = self._type_index(entity)
        sub_list = getattr(self, entity_collections[type_index])

        local_index = len(sub_list) - 1
        # TODO: handle this case better
        assert local_index < math.pow(2, 20)
        entity.slvs_index = type_index << 20 | local_index

    @staticmethod
    def _breakdown_index(index: int):
        return functions.breakdown_index(index)

    @classmethod
    def recalc_type_index(cls, entity):
        _, local_index = cls._breakdown_index(entity.slvs_index)
        type_index = cls._type_index(entity)
        entity.slvs_index = type_index << 20 | local_index


    def type_from_index(self, index: int) -> Type[SlvsGenericEntity]:
        if index < 0:
            return None

        type_index, _ = self._breakdown_index(index)

        if type_index >= len(entities):
            return None
        return entities[type_index]

    def _get_list_and_index(self, index: int):
        type_index, local_index = self._breakdown_index(index)
        if type_index < 0 or type_index >= len(entity_collections):
            return None, local_index
        return getattr(self, entity_collections[type_index]), local_index

    def check(self, index: int) -> bool:
        sub_list, i = self._get_list_and_index(index)
        return i < len(sub_list)

    def get(self, index: int) -> SlvsGenericEntity:
        """Get entity by index

        Arguments:
            index: The global index of the entity.

        Returns:
            SlvsGenericEntity: Entity with the given global index or None if not found.
        """
        if index == -1:
            return None
        sub_list, i = self._get_list_and_index(index)
        if not sub_list or i >= len(sub_list):
            return None
        return sub_list[i]

    def remove(self, index: int):
        """Remove entity by index

        Arguments:
            index: The global index of the entity.
        """
        assert isinstance(index, int)

        if self.get(index).origin:
            return

        entity_list, i = self._get_list_and_index(index)
        entity_list.remove(i)

        # Put last item to removed index and update all pointers to it
        last_index = len(entity_list) - 1

        if last_index < 0:
            return
        if i > last_index:
            return

        if not i == last_index:  # second last item was deleted
            entity_list.move(last_index, i)

        new_item = entity_list[i]
        update_pointers(bpy.context.scene, new_item.slvs_index, index)
        new_item.slvs_index = index

    def add_point_3d(self, co: Union[Tuple[float, float, float], Vector]) -> SlvsPoint3D:
        """Add a point in 3d space.

        Arguments:
            co: Location of the point in 3d space.

        Returns:
            SlvsPoint3D: The created point.
        """
        if not hasattr(co, "__len__") or len(co) != 3:
            raise TypeError("Argument co must be of length 3")

        p = self.points3D.add()
        p.location = co
        self._set_index(p)
        return p

    def add_line_3d(self, p1: SlvsPoint3D, p2: SlvsPoint3D) -> SlvsLine3D:
        """Add a line in 3d space.

        Arguments:
            p1: Line's startpoint.
            p2: Line's endpoint.

        Returns:
            SlvsLine3D: The created line.
        """
        l = self.lines3D.add()
        l.p1 = p1
        l.p2 = p2
        self._set_index(l)
        return l

    def add_normal_3d(self, quat: Tuple[float, float, float, float]) -> SlvsNormal3D:
        """Add a normal in 3d space.

        Arguments:
            quat: Quaternion which describes the orientation.

        Returns:
            SlvsNormal3D: The created normal.
        """
        nm = self.normals3D.add()
        nm.orientation = quat
        self._set_index(nm)
        return nm

    def add_workplane(self, p1: SlvsPoint3D, nm: SlvsGenericEntity) -> SlvsWorkplane:
        """Add a workplane.

        Arguments:
            p1: Workplane's originpoint.
            nm: Workplane's normal.

        Returns:
            SlvsWorkplane: The created workplane.
        """
        wp = self.workplanes.add()
        wp.p1 = p1
        wp.nm = nm
        self._set_index(wp)
        return wp

    def add_sketch(self, wp: SlvsWorkplane) -> SlvsSketch:
        """Add a Sketch.

        Arguments:
            wp: Sketch's workplane.

        Returns:
            SlvsSketch: The created sketch.
        """
        sketch = self.sketches.add()
        sketch.wp = wp
        self._set_index(sketch)
        _, i = self._breakdown_index(sketch.slvs_index)
        sketch.name = "Sketch"
        return sketch

    def add_point_2d(self, co: Tuple[float, float], sketch: SlvsSketch) -> SlvsPoint2D:
        """Add a point in 2d space.

        Arguments:
            co: Coordinates of the point on the workplane.
            sketch: The sketch this point belongs to.

        Returns:
            SlvsPoint2D: The created point.
        """
        p = self.points2D.add()
        p.co = co
        p.sketch = sketch
        self._set_index(p)
        return p

    def add_line_2d(self, p1: SlvsPoint2D, p2: SlvsPoint2D, sketch: SlvsSketch) -> SlvsLine2D:
        """Add a line in 2d space.

        Arguments:
            p1: Line's startpoint.
            p2: Line's endpoint.
            sketch: The sketch this line belongs to.

        Returns:
            SlvsLine2D: The created line.
        """
        l = self.lines2D.add()
        l.p1 = p1
        l.p2 = p2
        l.sketch = sketch
        self._set_index(l)
        return l

    def add_normal_2d(self, sketch: SlvsSketch) -> SlvsNormal2D:
        """Add a normal in 2d space.

        Arguments:
            sketch: The sketch this normal belongs to.

        Returns:
            SlvsNormal2D: The created normal.
        """
        nm = self.normals2D.add()
        nm.sketch = sketch
        self._set_index(nm)
        return nm

    def add_arc(self, nm: SlvsNormal2D, ct: SlvsPoint2D, p1: SlvsPoint2D, p2: SlvsPoint2D, sketch: SlvsSketch) -> SlvsArc:
        """Add an arc in 2d space.

        Arguments:
            ct: Arc's centerpoint.
            p1: Arc's startpoint.
            p2: Arc's endpoint.
            sketch: The sketch this arc belongs to.
            nm: Arc's normal.

        Returns:
            SlvsArc: The created arc.
        """
        arc = self.arcs.add()
        arc.nm = nm
        arc.ct = ct
        arc.p1 = p1
        arc.p2 = p2
        arc.sketch = sketch
        self._set_index(arc)
        return arc

    def add_circle(self, nm: SlvsNormal2D, ct: SlvsPoint2D, radius: float, sketch: SlvsSketch) -> SlvsCircle:
        """Add a circle in 2d space.

        Arguments:
            ct: Circle's centerpoint.
            radius: Circle's radius.
            sketch: The sketch this circle belongs to.
            nm: Circle's normal.

        Returns:
            SlvsCircle: The created circle.
        """
        c = self.circles.add()
        c.nm = nm
        c.ct = ct
        c.radius = radius
        c.sketch = sketch
        self._set_index(c)
        return c

    @property
    def all(self):
        for coll_name in entity_collections:
            entity_coll = getattr(self, coll_name)
            for entity in entity_coll:
                yield entity

    @property
    def selected_entities(self):
        """Return all selected visible entities"""
        items = []
        for index in global_data.selected:
            entity = self.get(index)
            items.append(entity)
        return items

    def ensure_origin_elements(self, context):
        from mathutils import Euler

        def set_origin_props(e):
            e.fixed = True
            e.origin = True

        sse = context.scene.sketcher.entities
        # origin
        if not self.origin:
            p = sse.add_point_3d((0.0, 0.0, 0.0))
            set_origin_props(p)
            self.origin = p

        # axis
        pi_2 = math.pi / 2
        for name, angles in zip(
            ("origin_axis_X", "origin_axis_Y", "origin_axis_Z"),
            (Euler((pi_2, 0.0, pi_2)), Euler((pi_2, 0.0, 0.0)), Euler()),
        ):
            if getattr(self, name):
                continue
            nm = sse.add_normal_3d(Euler(angles).to_quaternion())
            set_origin_props(nm)
            setattr(self, name, nm)

        # workplanes
        for nm_name, wp_name in (
            ("origin_axis_X", "origin_plane_YZ"),
            ("origin_axis_Y", "origin_plane_XZ"),
            ("origin_axis_Z", "origin_plane_XY"),
        ):
            if getattr(self, wp_name):
                continue
            wp = sse.add_workplane(self.origin, getattr(self, nm_name))
            set_origin_props(wp)
            setattr(self, wp_name, wp)


if not hasattr(SlvsEntities, "__annotations__"):
    SlvsEntities.__annotations__ = {}
for entity_cls, list_name in zip(entities, entity_collections):
    SlvsEntities.__annotations__[list_name] = CollectionProperty(type=entity_cls)


slvs_entity_pointer(SlvsEntities, "origin")
slvs_entity_pointer(SlvsEntities, "origin_axis_X")
slvs_entity_pointer(SlvsEntities, "origin_axis_Y")
slvs_entity_pointer(SlvsEntities, "origin_axis_Z")
slvs_entity_pointer(SlvsEntities, "origin_plane_XY")
slvs_entity_pointer(SlvsEntities, "origin_plane_XZ")
slvs_entity_pointer(SlvsEntities, "origin_plane_YZ")


### Constraints
from .global_data import WpReq

point_3d = (SlvsPoint3D,)
point_2d = (SlvsPoint2D,)
normal_3d = (SlvsNormal3D,)
point = (*point_3d, *point_2d)
line = (SlvsLine3D, SlvsLine2D)
curve = (SlvsCircle, SlvsArc)
segment = (*line, *curve)

ENTITY_PROP_NAMES = ("entity1", "entity2", "entity3", "entity4")

class GenericConstraint:
    failed: BoolProperty(name="Failed")
    visible: BoolProperty(name="Visible", default=True, update=functions.update_cb)
    signature = ()

    def needs_wp(args):
        return WpReq.OPTIONAL

    def __str__(self):
        return self.label

    def get_workplane(self):
        # NOTE: this could also check through the constraints entity workplanes
        needs_wp = self.needs_wp()

        workplane = None
        if self.sketch_i != -1:
            workplane = self.sketch.wp

        if workplane and needs_wp != WpReq.FREE:
            return workplane.py_data
        elif needs_wp == WpReq.NOT_FREE:
            return None
        else:
            from py_slvs import slvs

            return slvs.SLVS_FREE_IN_3D

    def entities(self):
        props = []
        for prop_name in dir(self):
            if prop_name.endswith("_i") or not prop_name.startswith("entity"):
                continue
            props.append(getattr(self, prop_name))
        return props

    def dependencies(self):
        deps = self.entities()
        if hasattr(self, "sketch"):
            s = self.sketch
            if s:
                deps.append(s)
        return deps

    # TODO: avoid duplicating code
    def update_pointers(self, index_old, index_new):
        def _update(name):
            prop = getattr(self, name)
            if prop == index_old:
                logger.debug("Update reference {} of {} to {}: ".format(name, self, index_new))
                setattr(self, name, index_new)

        if hasattr(self, "sketch_i"):
            _update("sketch_i")

        for prop_name in dir(self):
            if not prop_name.startswith("entity") or not prop_name.endswith("_i"):
                continue
            _update(prop_name)

    def is_visible(self, context):
        if hasattr(self, "sketch"):
            return self.sketch.is_visible(context) and self.visible
        return self.visible

    def is_active(self, active_sketch):
        if not hasattr(self, "sketch"):
            return not active_sketch

        show_inactive = not functions.get_prefs().hide_inactive_constraints
        if show_inactive and self.is_visible():
            return True

        return self.sketch == active_sketch

    def draw_plane(self):
        if self.sketch_i != -1:
            wp = self.sketch.wp
            return wp.p1.location, wp.normal
        # TODO: return drawing plane for constraints in 3d
        return None, None

    def copy(self, context, entities):
        # copy itself to another set of entities
        c = context.scene.sketcher.constraints.new_from_type(self.type)
        if hasattr(self, "sketch"):
            c.sketch = self.sketch
        if hasattr(self, "setting"):
            c.setting = self.setting
        if hasattr(self, "value"):
            c.value = self.value

        for prop, e in zip(ENTITY_PROP_NAMES, entities):
            setattr(c, prop, e)

        return c

    def draw_props(self, layout):
        is_experimental = preferences.is_experimental()

        layout.label(text="Type: " + type(self).__name__)

        if self.failed:
            layout.label(text="Failed", icon="ERROR")

        # Info block
        layout.separator()
        if is_experimental:
            sub = layout.column()
            sub.scale_y = 0.8
            sub.label(text="Dependencies:")
            for e in self.dependencies():
                sub.label(text=str(e))

        # General props
        layout.separator()
        layout.prop(self, "visible")

        # Specific props
        layout.separator()
        sub = layout.column()

        # Delete
        layout.separator()
        props = layout.operator(Operators.DeleteConstraint, icon='X')
        props.type = self.type
        props.index = self.index()

        return sub

    def index(self):
        """Return elements index inside its collection"""
        # HACK: Elements of collectionproperties currently don't expose an index
        # method, path_from_id writes the index however, use this hack instead
        # of looping over elements
        return int(self.path_from_id().split('[')[1].split(']')[0])

# NOTE: When tweaking it's necessary to constrain a point that is only temporary available
# and has no SlvsPoint representation
def make_coincident(solvesys, point_handle, e2, wp, group, entity_type=None):
    func = None
    set_wp = False

    if entity_type:
        handle = e2
    else:
        entity_type = type(e2)
        handle = e2.py_data

    if entity_type in line:
        func = solvesys.addPointOnLine
        set_wp = True
    elif entity_type in curve:
        func = solvesys.addPointOnCircle
    elif entity_type == SlvsWorkplane:
        func = solvesys.addPointInPlane
    elif entity_type in point:
        func = solvesys.addPointsCoincident
        set_wp = True

    kwargs = {
        "group": group,
    }

    if set_wp:
        kwargs["wrkpln"] = wp

    return func(point_handle, handle, **kwargs)


class SlvsCoincident(GenericConstraint, PropertyGroup):
    """Forces two points to be coincident,
    or a point to lie on a curve, or a point to lie on a plane.

    The point-coincident constraint is available in both 3d and projected versions.
    The 3d point-coincident constraint restricts three degrees of freedom;
    the projected version restricts only two. If two points are drawn in a workplane,
    and then constrained coincident in 3d, then an error will result–they are already
    coincident in one dimension (the dimension normal to the plane),
    so the third constraint equation is redundant.
    """

    type = "COINCIDENT"
    label = "Coincident"
    signature = (point, (*point, *line, SlvsWorkplane, SlvsCircle, SlvsArc))
    # NOTE: Coincident between 3dPoint and Workplane currently doesn't seem to work

    def needs_wp(self):
        if isinstance(self.entity2, SlvsWorkplane):
            return WpReq.FREE
        return WpReq.OPTIONAL

    def create_slvs_data(self, solvesys, group=Solver.group_fixed):
        return make_coincident(
            solvesys, self.entity1.py_data, self.entity2, self.get_workplane(), group
        )

    def placement(self, context):
        """location to display the constraint"""
        region = context.region
        rv3d = context.space_data.region_3d
        coords = self.entity1.location
        return location_3d_to_region_2d(region, rv3d, coords)


slvs_entity_pointer(SlvsCoincident, "entity1")
slvs_entity_pointer(SlvsCoincident, "entity2")
slvs_entity_pointer(SlvsCoincident, "sketch")


line_arc_circle = (*line, *curve)


class SlvsEqual(GenericConstraint, PropertyGroup):
    """Forces two lengths, or radiuses to be equal.

    If a line and an arc of a circle are selected, then the length of the line is
    forced equal to the length (not the radius) of the arc.
    """

    # TODO: Also supports equal angle

    type = "EQUAL"
    label = "Equal"
    signature = (line_arc_circle, line_arc_circle)

    @classmethod
    def get_types(cls, index, e1, e2):
        e = e2 if index == 0 else e1
        if e:
            if type(e) in (SlvsLine2D, SlvsArc):
                return (SlvsLine2D, SlvsArc)
            elif type(e) == SlvsCircle:
                return curve
            return (type(e), )
        return cls.signature[index]

    def create_slvs_data(self, solvesys, group=Solver.group_fixed):
        # TODO: Don't allow to add Equal between Line and Circle
        e1, e2 = self.entity1, self.entity2

        func = None
        set_wp = False

        if all([type(e) in line for e in (e1, e2)]):
            func = solvesys.addEqualLength
            set_wp = True
        elif all([type(e) in curve for e in (e1, e2)]):
            func = solvesys.addEqualRadius
        else:
            # TODO: Do a proper check to see if there's really one Arc and one Line
            func = solvesys.addEqualLineArcLength
            set_wp = True

        kwargs = {
            "group": group,
        }

        if set_wp:
            kwargs["wrkpln"] = self.get_workplane()

        return func(e1.py_data, e2.py_data, **kwargs)

    def placement(self, context):
        """location to display the constraint"""
        region = context.region
        rv3d = context.space_data.region_3d
        line = self.entity1
        p1, p2 = line.p1.location, line.p2.location
        coords = (p1 + p2) / 2
        return location_3d_to_region_2d(region, rv3d, coords)


slvs_entity_pointer(SlvsEqual, "entity1")
slvs_entity_pointer(SlvsEqual, "entity2")
slvs_entity_pointer(SlvsEqual, "sketch")


def update_system_cb(self, context):
    sketch = context.scene.sketcher.active_sketch
    solve_system(context, sketch=sketch)


from mathutils import Euler
from mathutils.geometry import distance_point_to_plane


def get_side_of_line(line_start, line_end, point):
    line_end = line_end - line_start
    point = point - line_start
    return -(
        (line_end.x - line_start.x) * (point.y - line_start.y)
        - (line_end.y - line_start.y) * (point.x - line_start.x)
    )


def get_distance_value(self):
    return self.get('value', self.rna_type.properties['value'].default)

def set_distance_value(self, value):
    self['value'] = abs(value)

align_items = [
    ("NONE", "None", "", 0),
    ("HORIZONTAL", "Horizontal", "", 1),
    ("VERTICAL", "Vertical", "", 2),
]

class SlvsDistance(GenericConstraint, PropertyGroup):
    """Sets the distance between a point and some other entity (point/line/Workplane).
    """

    label = "Distance"
    value: FloatProperty(
        name=label, subtype="DISTANCE",
        unit="LENGTH",
        update=update_system_cb,
        get=get_distance_value,
        set=set_distance_value,
    )
    flip: BoolProperty(name="Flip", update=update_system_cb)
    draw_offset: FloatProperty(name="Draw Offset", default=0.3)
    align: EnumProperty(name="Align", items=align_items, update=update_system_cb,)
    type = "DISTANCE"
    signature = (point, (*point, *line, SlvsWorkplane))

    @classmethod
    def get_types(cls, index, e1, e2):
        e = e2 if index == 0 else e1
        if e:
            if e.is_3d():
                return ((SlvsPoint3D, ), (SlvsPoint3D, SlvsLine3D, SlvsWorkplane))[index]
            else:
                return (point_2d, (*point_2d, SlvsLine2D))[index]
        return cls.signature[index]

    def needs_wp(self):
        if isinstance(self.entity2, SlvsWorkplane):
            return WpReq.FREE
        return WpReq.OPTIONAL

    def use_flipping(self):
        # Only use flipping for constraint between point and line/workplane
        return type(self.entity2) in (*line, SlvsWorkplane)

    def use_align(self):
        return type(self.entity2) in point

    def get_value(self):
        value = self.value
        if self.use_flipping() and self.flip:
            return value * -1
        return value

    def create_slvs_data(self, solvesys, group=Solver.group_fixed):
        if self.entity1 == self.entity2:
            raise AttributeError("Cannot create constraint between one entity itself")

        e1, e2 = self.entity1, self.entity2

        func = None
        set_wp = False
        alignment = self.align
        align = self.use_align() and alignment != "NONE"
        handles = []

        value = self.get_value()

        if type(e2) in line:
            func = solvesys.addPointLineDistance
            set_wp = True
        elif isinstance(e2, SlvsWorkplane):
            func = solvesys.addPointPlaneDistance
        elif type(e2) in point:
            if align and all([e.is_2d() for e in (e1, e2)]):
                # Get Point in between
                p1, p2 = e1.co, e2.co
                coords = (p2.x, p1.y)

                params = [solvesys.addParamV(v, group) for v in coords]
                wp = self.get_workplane()
                p = solvesys.addPoint2d(wp, *params, group=group)

                handles.append(solvesys.addPointsHorizontal(p, e2.py_data, wp, group=group))
                handles.append(solvesys.addPointsVertical(p, e1.py_data, wp, group=group))

                base_point = e1 if alignment == "VERTICAL" else e2
                handles.append(solvesys.addPointsDistance(value, p, base_point.py_data, wrkpln=wp, group=group))
                return handles
            else:
                func = solvesys.addPointsDistance
            set_wp = True


        kwargs = {
            "group": group,
        }

        if set_wp:
            kwargs["wrkpln"] = self.get_workplane()

        return func(value, e1.py_data, e2.py_data, **kwargs)

    def matrix_basis(self):
        if self.sketch_i == -1 or not isinstance(self.entity1, SlvsPoint2D):
            # TODO: Support distance in 3d
            return Matrix()

        sketch = self.sketch
        x_axis = Vector((1, 0))
        alignment = self.align
        align = alignment != "NONE"

        if type(self.entity2) in point_2d:
            p1, p2 = self.entity1.co, self.entity2.co
            if align:
                v_rotation = Vector((1.0, 0.0)) if alignment == "HORIZONTAL" else Vector((0.0, 1.0))
            else:
                v_rotation = p2 - p1
            v_translation = (p2 + p1) / 2

            angle = v_rotation.angle_signed(x_axis)
            mat_rot = Matrix.Rotation(angle, 2, "Z")

        elif isinstance(self.entity2, SlvsLine2D):
            line = self.entity2
            orig = line.p1.co
            end = line.p2.co - orig
            angle = functions.range_2pi(math.atan2(end[1], end[0])) + math.pi / 2

            mat_rot = Matrix.Rotation(angle, 2, "Z")
            p1 = self.entity1.co - orig
            v_translation = (p1 + p1.project(end)) / 2 + orig

        mat_local = Matrix.Translation(v_translation.to_3d()) @ mat_rot.to_4x4()
        return sketch.wp.matrix_basis @ mat_local

    def init_props(self, **kwargs):
        # Set initial distance value to the current spacing
        e1, e2 = self.entity1, self.entity2
        if isinstance(e2, SlvsWorkplane):
            # Returns the signed distance to the plane
            value = distance_point_to_plane(e1.location, e2.p1.location, e2.normal)
        elif type(e2) in line:
            orig = e2.p1.location
            end = e2.p2.location - orig
            p1 = e1.location - orig
            value = (p1 - (p1).project(end)).length

            # NOTE: Comment from solvespace documentation:
            # When constraining the distance between a point and a plane,
            # or a point and a plane face, or a point and a line in a workplane,
            # the distance is signed. The distance may be positive or negative,
            # depending on whether the point is above or below the plane.
            # The distance is always shown positive on the sketch;
            # to flip to the other side, enter a negative value.
            value = math.copysign(
                value,
                get_side_of_line(e2.p1.location, e2.p2.location, e1.location),
            )
        else:
            value = (e1.location - e2.location).length

        if self.use_flipping() and value < 0:
            value = abs(value)
            self.flip = not self.flip

        self.value = value
        return value, None

    def update_draw_offset(self, pos, ui_scale):
        self.draw_offset = pos[1] / ui_scale

    def draw_props(self, layout):
        sub = super().draw_props(layout)

        sub.separator()
        sub.prop(self, "value")

        row = sub.row()
        row.active = self.use_flipping()
        row.prop(self, "flip")

        sub.label(text="Alignment:")
        row = layout.row()
        row.active = self.use_align()
        row.prop(self, "align", text="")

        if preferences.is_experimental():
            sub.prop(self, "draw_offset")

        return sub


    def value_placement(self, context):
        """location to display the constraint value"""
        region = context.region
        rv3d = context.space_data.region_3d
        ui_scale = context.preferences.system.ui_scale
        offset = ui_scale * (self.draw_offset)
        coords = self.matrix_basis() @ Vector((0, offset, 0))
        return location_3d_to_region_2d(region, rv3d, coords)

slvs_entity_pointer(SlvsDistance, "entity1")
slvs_entity_pointer(SlvsDistance, "entity2")
slvs_entity_pointer(SlvsDistance, "sketch")


def use_radius_getter(self):
    return self.get("setting", self.bl_rna.properties["setting"].default)

def use_radius_setter(self, setting):
    old_setting = self.get("setting", self.bl_rna.properties["setting"].default)
    self["setting"] = setting

    distance = None
    if old_setting and not setting:
        distance = self.value * 2
    elif not old_setting and setting:
        distance = self.value / 2

    if distance != None:
        # Avoid triggering the property's update callback
        self["value"] = distance


class SlvsDiameter(GenericConstraint, PropertyGroup):
    """Sets the diameter of an arc or a circle.
    """

    label = "Diameter"
    value: FloatProperty(
        name="Size", subtype="DISTANCE", unit="LENGTH", update=update_system_cb
    )
    setting: BoolProperty(name="Use Radius", get=use_radius_getter, set=use_radius_setter)
    leader_angle: FloatProperty(name="Leader Angle", default=45, subtype="ANGLE")
    draw_inside: BoolProperty(name="Draw Inside", default=True)
    draw_offset: FloatProperty(name="Draw Offset", default=0)
    type = "DIAMETER"
    signature = (curve,)

    @property
    def diameter(self):
        value = self.value
        if self.setting:
            return value * 2
        return value

    @property
    def radius(self):
        value = self.value
        if self.setting:
            return value
        return value / 2

    def needs_wp(self):
        return WpReq.OPTIONAL

    def create_slvs_data(self, solvesys, group=Solver.group_fixed):
        return solvesys.addDiameter(self.diameter, self.entity1.py_data, group=group)

    def init_props(self, **kwargs):
        # Get operators setting value
        setting = kwargs.get("setting")

        value = self.entity1.radius
        if setting == None and self.entity1.bl_rna.name == "SlvsArc":
            self["setting"] = True

        if not setting:
            value = value * 2

        return value, None

    def matrix_basis(self):
        if self.sketch_i == -1:
            return Matrix()

        sketch = self.sketch

        origin = self.entity1.ct.co
        rotation = functions.range_2pi(math.radians(self.leader_angle))
        mat_local = Matrix.Translation(origin.to_3d())
        return sketch.wp.matrix_basis @ mat_local

    def update_draw_offset(self, pos, ui_scale):
        self.leader_angle = math.atan2(pos[1], pos[0])
        self.draw_inside = True if pos.length < self.radius else False
        self.draw_offset = pos.length

    def draw_props(self, layout):
        sub = super().draw_props(layout)

        sub.prop(self, "value")

        row = sub.row()
        row.prop(self, "setting")
        return sub

    def value_placement(self, context):
        """location to display the constraint value"""
        region = context.region
        rv3d = context.space_data.region_3d
        offset = self.draw_offset
        coords = functions.pol2cart(offset, self.leader_angle)
        coords2 = self.matrix_basis() @ Vector((coords[0], coords[1], 0.0))
        return location_3d_to_region_2d(region, rv3d, coords2)

slvs_entity_pointer(SlvsDiameter, "entity1")
slvs_entity_pointer(SlvsDiameter, "sketch")


from mathutils.geometry import intersect_line_line_2d

def invert_angle_getter(self):
    return self.get("setting", self.bl_rna.properties["setting"].default)

def invert_angle_setter(self, setting):
    self["value"] = math.pi - self.value
    self["setting"] = setting


class SlvsAngle(GenericConstraint, PropertyGroup):
    """Sets the angle between two lines, applies in 2D only.

    The constraint's setting can be used to to constrain the supplementary angle.
    """

    label = "Angle"
    value: FloatProperty(
        name=label, subtype="ANGLE", unit="ROTATION", update=update_system_cb
    )
    setting: BoolProperty(name="Measure supplementary angle", get=invert_angle_getter, set=invert_angle_setter)
    draw_offset: FloatProperty(name="Draw Offset", default=1)
    type = "ANGLE"
    signature = ((SlvsLine2D,), (SlvsLine2D,))

    def needs_wp(self):
        return WpReq.NOT_FREE

    def create_slvs_data(self, solvesys, group=Solver.group_fixed):
        kwargs = {
            "group": group,
        }

        wp = self.get_workplane()
        if wp:
            kwargs["wrkpln"] = wp

        return solvesys.addAngle(
            math.degrees(self.value),
            self.setting,
            self.entity1.py_data,
            self.entity2.py_data,
            **kwargs,
        )

    def matrix_basis(self):
        if self.sketch_i == -1:
            return Matrix()

        sketch = self.sketch

        line1 = self.entity1
        line2 = self.entity2

        origin = functions.get_line_intersection(
            *functions.line_abc_form(line1.p1.co, line1.p2.co),
            *functions.line_abc_form(line2.p1.co, line2.p2.co),
        )

        rotation = functions.range_2pi(
            (self.orientation(line2) + self.orientation(line1)) / 2
        )

        if self.setting:
            rotation = rotation - math.pi / 2

        mat_rot = Matrix.Rotation(rotation, 2, "Z")
        mat_local = Matrix.Translation(origin.to_3d()) @ mat_rot.to_4x4()
        return sketch.wp.matrix_basis @ mat_local

    @staticmethod
    def orientation(line):
        pos = line.p2.co - line.p1.co
        return math.atan2(pos[1], pos[0])

    @staticmethod
    def _get_angle(A, B):
        # (A dot B)/(|A||B|) = cos(valA)
        divisor = A.length * B.length
        if not divisor:
            return 0.0

        x = A.dot(B) / divisor
        x = max(-1, min(x, 1))

        return math.degrees(math.acos(x))

<<<<<<< HEAD
    def init_props(self):
        '''
        initializes value (angle, in radians),
            setting ("measure supplimentary angle")
            and distance to dimension text (draw_offset)
        '''
=======
    @staticmethod
    def _get_angle_inv(A, B):
        # (A dot B)/(|A||B|) = -cos(valA)
        divisor = A.length * B.length
        if not divisor:
            return 0.0

        x = -A.dot(B) / divisor
        x = max(-1, min(x, 1))

        return math.degrees(math.acos(x))

    def init_props(self, **kwargs):
        # Set initial angle value to the current angle
        line1, line2 = self.entity1, self.entity2
>>>>>>> 9bafbba8

        line1, line2 = self.entity1, self.entity2
        vec1, vec2 = line1.direction_vec(), line2.direction_vec()
        angle = self._get_angle(vec1, vec2)
        setting = angle > 90
        if not setting:
            angle = 180 - angle

        origin = functions.get_line_intersection(
            *functions.line_abc_form(line1.p1.co, line1.p2.co),
            *functions.line_abc_form(line2.p1.co, line2.p2.co),
        )
        dist = max(
            (line1.midpoint() - origin).length,
            (line2.midpoint() - origin).length, 
            0.5
        )
        self.draw_offset = dist if not setting else -dist
        return math.radians(angle), setting

    def update_draw_offset(self, pos, ui_scale):
        self.draw_offset = math.copysign(pos.length / ui_scale, pos.x)

    def draw_props(self, layout):
        sub = super().draw_props(layout)

        sub.prop(self, "value")
        sub.prop(self, "setting")
        return sub

    def value_placement(self, context):
        """location to display the constraint value"""
        region = context.region
        rv3d = context.space_data.region_3d
        ui_scale = context.preferences.system.ui_scale
        offset = ui_scale * (self.draw_offset)
        coords = self.matrix_basis() @ Vector((offset, 0, 0))
        return location_3d_to_region_2d(region, rv3d, coords)


slvs_entity_pointer(SlvsAngle, "entity1")
slvs_entity_pointer(SlvsAngle, "entity2")
slvs_entity_pointer(SlvsAngle, "sketch")


class SlvsParallel(GenericConstraint, PropertyGroup):
    """Forces two lines to be parallel. Applies only in 2D.
    """

    type = "PARALLEL"
    label = "Parallel"
    signature = ((SlvsLine2D,), (SlvsLine2D,))

    def needs_wp(self):
        return WpReq.NOT_FREE

    def create_slvs_data(self, solvesys, group=Solver.group_fixed):
        return solvesys.addParallel(
            self.entity1.py_data,
            self.entity2.py_data,
            wrkpln=self.get_workplane(),
            group=group,
        )


slvs_entity_pointer(SlvsParallel, "entity1")
slvs_entity_pointer(SlvsParallel, "entity2")
slvs_entity_pointer(SlvsParallel, "sketch")


# NOTE: this could also support constraining two points
class SlvsHorizontal(GenericConstraint, PropertyGroup):
    """Forces a line segment to be horizontal. It applies in 2D Space only because
    the meaning of horizontal or vertical is defined by the workplane.
    """

    type = "HORIZONTAL"
    label = "Horizontal"
    signature = ((SlvsLine2D,),)

    def needs_wp(self):
        return WpReq.NOT_FREE

    def create_slvs_data(self, solvesys, group=Solver.group_fixed):
        return solvesys.addLineHorizontal(
            self.entity1.py_data, wrkpln=self.get_workplane(), group=group
        )


slvs_entity_pointer(SlvsHorizontal, "entity1")
slvs_entity_pointer(SlvsHorizontal, "sketch")


class SlvsVertical(GenericConstraint, PropertyGroup):
    """Forces a line segment to be vertical. It applies in 2D Space only because
    the meaning of horizontal or vertical is defined by the workplane.
    """

    type = "VERTICAL"
    label = "Vertical"
    signature = ((SlvsLine2D,),)

    def needs_wp(self):
        return WpReq.NOT_FREE

    def create_slvs_data(self, solvesys, group=Solver.group_fixed):
        return solvesys.addLineVertical(
            self.entity1.py_data, wrkpln=self.get_workplane(), group=group
        )


slvs_entity_pointer(SlvsVertical, "entity1")
slvs_entity_pointer(SlvsVertical, "sketch")


class SlvsPerpendicular(GenericConstraint, PropertyGroup):
    """Forces two lines to be perpendicular, applies only in 2D. This constraint
    is equivalent to an angle constraint for ninety degrees.
    """
    type = "PERPENDICULAR"
    label = "Perpendicular"
    signature = ((SlvsLine2D,), (SlvsLine2D,))

    def needs_wp(self):
        return WpReq.NOT_FREE

    def create_slvs_data(self, solvesys, group=Solver.group_fixed):
        return solvesys.addPerpendicular(
            self.entity1.py_data,
            self.entity2.py_data,
            wrkpln=self.get_workplane(),
            group=group,
        )


slvs_entity_pointer(SlvsPerpendicular, "entity1")
slvs_entity_pointer(SlvsPerpendicular, "entity2")
slvs_entity_pointer(SlvsPerpendicular, "sketch")


def connection_point(seg_1, seg_2):
    points = seg_1.connection_points()
    for p in seg_2.connection_points():
        if p in points:
            return p
    return []


class SlvsTangent(GenericConstraint, PropertyGroup):
    """Forces two curves (arc/circle) or a curve and a line to be tangent.
    """
    type = "TANGENT"
    label = "Tangent"
    signature = (curve, (SlvsLine2D, *curve))

    def needs_wp(self):
        return WpReq.NOT_FREE

    def create_slvs_data(self, solvesys, group=Solver.group_fixed):
        e1, e2 = self.entity1, self.entity2
        wp = self.get_workplane()

        # check if entities share a point
        point = connection_point(e1, e2)
        if point and not isinstance(e2, SlvsCircle):
            if isinstance(e2, SlvsLine2D):
                return solvesys.addArcLineTangent(
                    e1.direction(point),
                    e1.py_data,
                    e2.py_data,
                    group=group,
                )
            elif isinstance(e2, SlvsArc):
                return solvesys.addCurvesTangent(
                    e1.direction(point),
                    e2.direction(point),
                    e1.py_data,
                    e2.py_data,
                    wrkpln=wp,
                    group=group,
                )

        elif isinstance(e2, SlvsLine2D):
            orig = e2.p1.co
            coords = (e1.ct.co - orig).project(e2.p2.co - orig) + orig
            params = [solvesys.addParamV(v, group) for v in coords]
            p = solvesys.addPoint2d(wp, *params, group=group)
            l = solvesys.addLineSegment(e1.ct.py_data, p, group=group)

            return (
                make_coincident(solvesys, p, e1, wp, group),
                make_coincident(solvesys, p, e2, wp, group),
                solvesys.addPerpendicular(e2.py_data, l, wrkpln=wp, group=group),
            )

        elif type(e2) in curve:
            coords = (e1.ct.co + e2.ct.co) / 2
            params = [solvesys.addParamV(v, group) for v in coords]
            p = solvesys.addPoint2d(wp, *params, group=group)
            l = solvesys.addLineSegment(e1.ct.py_data, e2.ct.py_data, group=group)

            return (
                make_coincident(solvesys, p, e1, wp, group),
                make_coincident(solvesys, p, e2, wp, group),
                solvesys.addPointOnLine(p, l, group=group, wrkpln=wp),
            )


slvs_entity_pointer(SlvsTangent, "entity1")
slvs_entity_pointer(SlvsTangent, "entity2")
slvs_entity_pointer(SlvsTangent, "sketch")


class SlvsMidpoint(GenericConstraint, PropertyGroup):
    """Forces a point to lie on the midpoint of a line.
    """

    type = "MIDPOINT"
    label = "Midpoint"
    signature = (point, line)

    def needs_wp(self):
        return WpReq.NOT_FREE

    def create_slvs_data(self, solvesys, group=Solver.group_fixed):
        kwargs = {
            "group": group,
        }

        wp = self.get_workplane()
        if wp:
            kwargs["wrkpln"] = wp

        return solvesys.addMidPoint(
            self.entity1.py_data,
            self.entity2.py_data,
            **kwargs,
        )


slvs_entity_pointer(SlvsMidpoint, "entity1")
slvs_entity_pointer(SlvsMidpoint, "entity2")
slvs_entity_pointer(SlvsMidpoint, "sketch")


class SlvsSymmetric(GenericConstraint, PropertyGroup):
    """Forces two points to be symmetric about a plane.

    The symmetry plane may be a workplane when used in 3D. Or, the symmetry plane
    may be specified as a line in a workplane; the symmetry plane is then through
    that line, and normal to the workplane.

    """

    type = "SYMMETRIC"
    label = "Symmetric"

    # TODO: not all combinations are possible!
    signature = (
        point,
        point,
        (SlvsLine2D, SlvsWorkplane),
    )

    def needs_wp(self):
        if isinstance(self.entity3, SlvsLine2D):
            return WpReq.NOT_FREE
        return WpReq.FREE

    def create_slvs_data(self, solvesys, group=Solver.group_fixed):
        e1, e2, e3 = self.entity1, self.entity2, self.entity3

        # NOTE: this doesn't seem to work correctly, acts like addSymmetricVertical
        if isinstance(e3, SlvsLine2D):
            return solvesys.addSymmetricLine(
                e1.py_data,
                e2.py_data,
                e3.py_data,
                self.get_workplane(),
                group=group,
            )

        elif isinstance(e3, SlvsWorkplane):
            return solvesys.addSymmetric(
                e1.py_data,
                e2.py_data,
                e3.py_data,
                wrkpln=self.get_workplane(),
                group=group,
            )


slvs_entity_pointer(SlvsSymmetric, "entity1")
slvs_entity_pointer(SlvsSymmetric, "entity2")
slvs_entity_pointer(SlvsSymmetric, "entity3")
slvs_entity_pointer(SlvsSymmetric, "sketch")


class SlvsRatio(GenericConstraint, PropertyGroup):
    """Defines the ratio between the lengths of two line segments.

    The order matters; the ratio is defined as length of entity1 : length of entity2.
    """
    type = "RATIO"
    label = "Ratio"

    value: FloatProperty(
        name=label, subtype="UNSIGNED", update=update_system_cb, min=0.0
    )

    signature = (
        line,
        line,
    )

    def needs_wp(self):
        if isinstance(self.entity1, SlvsLine2D) or isinstance(self.entity2, SlvsLine2D):
            return WpReq.NOT_FREE
        return WpReq.FREE

    def create_slvs_data(self, solvesys, group=Solver.group_fixed):
        e1, e2 = self.entity1, self.entity2

        return solvesys.addLengthRatio(
            self.value,
            e1.py_data,
            e2.py_data,
            self.get_workplane(),
            group=group,
        )

    def init_props(self, **kwargs):
        line1, line2 = self.entity1, self.entity2

        value = line1.length / line2.length
        return value, None

    def draw_props(self, layout):
        sub = super().draw_props(layout)
        sub.prop(self, "value")
        return sub

slvs_entity_pointer(SlvsRatio, "entity1")
slvs_entity_pointer(SlvsRatio, "entity2")
slvs_entity_pointer(SlvsRatio, "sketch")

# TODO: Support advanced constraint types
# - symmetric_h
# - symmetric_v
# - ratio
# - same orientation
# - distance projected


# class SlvsDistanceProj(GenericConstraint, PropertyGroup):
#     value: FloatProperty()
#     type = 'DISTANCE_PROJ'
#     name = 'Projected Distance'
#     signature = ((SlvsPoint3D, ), (SlvsPoint3D, ))
##
#     def needs_wp(self):
#         return WpReq.OPTIONAL
#
#     def create_slvs_data(self, solvesys):
#         return solvesys.distance_proj(self.entity1.py_data, self.entity2.py_data, self.value)
#
# slvs_entity_pointer(SlvsDistanceProj, "entity1")
# slvs_entity_pointer(SlvsDistanceProj, "entity1")
# slvs_entity_pointer(SlvsDistanceProj, "sketch")


constraints = (
    SlvsCoincident,
    SlvsEqual,
    SlvsDistance,
    SlvsAngle,
    SlvsDiameter,
    SlvsParallel,
    SlvsHorizontal,
    SlvsVertical,
    SlvsTangent,
    SlvsMidpoint,
    SlvsPerpendicular,
    SlvsRatio,
    # SlvsSymmetric,
)

constraint_types = []
for i, c in enumerate(constraints):
    constraint_types.append((c.type, c.label, "", i))


class SlvsConstraints(PropertyGroup):
    @staticmethod
    def cls_from_type(type):
        for cls in constraints:
            if type == cls.type:
                return cls
        return None

    def new_from_type(self, type: str) -> GenericConstraint:
        """Create a constraint by type.

        Arguments:
            type: Type of the constraint to be created.
        """
        name = type.lower()
        constraint_list = getattr(self, name)
        return constraint_list.add()

    def get_lists(self):
        lists = []
        for entity_list in self.rna_type.properties:
            name = entity_list.identifier
            if name in ("name", "rna_type"):
                continue
            lists.append(getattr(self, name))
        return lists

    def get_list(self, type):
        return getattr(self, type.lower())

    def get_from_type_index(self, type: str, index: int) -> GenericConstraint:
        """Get constraint by type and local index.

        Arguments:
            type: Constraint's type.
            index: Constraint's local index.

        Returns:
            GenericConstraint: Constraint with the given type and index or None if not found.
        """
        list = getattr(self, type.lower())
        if not list or index >= len(list):
            return None
        return list[index]

    def get_index(self, constr: GenericConstraint) -> int:
        """Get the index of a constraint in it's collection.

        Arguments:
            constr: Constraint to get the index for.

        Returns:
            int: Index of the constraint or -1 if not found.
        """
        list = getattr(self, constr.type.lower())
        for i, item in enumerate(list):
            if item == constr:
                return i
        return -1

    def remove(self, constr: GenericConstraint):
        """Remove a constraint.

        Arguments:
            constr: Constraint to be removed.
        """
        i = self.get_index(constr)
        self.get_list(constr.type).remove(i)

    @property
    def all(self):
        for entity_list in self.get_lists():
            for entity in entity_list:
                yield entity

    def add_coincident(self, entity1: SlvsGenericEntity, entity2: SlvsGenericEntity, sketch: SlvsSketch=None) -> SlvsCoincident:
        """Add a coincident constraint.

        Arguments:
            entity1: -
            entity2: -
            sketch: The sketch this constraint belongs to.

        Returns:
            SlvsCoincident: The created constraint.
        """

        if all([type(e) in point for e in (entity1, entity2)]):
            # TODO: Implicitly merge points
            return

        c = self.coincident.add()
        c.entity1 = entity1
        c.entity2 = entity2
        if sketch:
            c.sketch = sketch
        return c

    def add_equal(self, entity1: SlvsGenericEntity, entity2: SlvsGenericEntity, sketch: SlvsSketch=None) -> SlvsEqual:
        """Add an equal constraint.

        Arguments:
            entity1: -
            entity2: -
            sketch: The sketch this constraint belongs to.

        Returns:
            SlvsEqual: The created constraint.
        """
        c = self.equal.add()
        c.entity1 = entity1
        c.entity2 = entity2
        if sketch:
            c.sketch = sketch
        return c

    def add_distance(self, entity1: SlvsGenericEntity, entity2: SlvsGenericEntity, sketch: SlvsSketch=None, init: bool=False) -> SlvsDistance:
        """Add a distance constraint.

        Arguments:
            entity1: -
            entity2: -
            sketch: The sketch this constraint belongs to.
            init: Initialize the constraint based on the given entities.

        Returns:
            SlvsDistance: The created constraint.
        """
        c = self.distance.add()
        c.entity1 = entity1
        c.entity2 = entity2
        if sketch:
            c.sketch = sketch
        if init:
            c.init_props()
        return c

    def add_angle(self, entity1: SlvsGenericEntity, entity2: SlvsGenericEntity, sketch: SlvsSketch=None, init: bool=False) -> SlvsAngle:
        """Add an angle constraint.

        Arguments:
            entity1: -
            entity2: -
            sketch: The sketch this constraint belongs to.
            init: Initialize the constraint based on the given entities.

        Returns:
            SlvsAngle: The created constraint.
        """
        c = self.angle.add()
        c.entity1 = entity1
        c.entity2 = entity2
        if sketch:
            c.sketch = sketch
        if init:
            c.init_props()
        return c

    def add_diameter(self, entity1: SlvsGenericEntity, sketch: SlvsSketch=None, init: bool=False) -> SlvsDiameter:
        """Add a diameter constraint.

        Arguments:
            entity1: -
            sketch: The sketch this constraint belongs to.
            init: Initialize the constraint based on the given entities.

        Returns:
            SlvsDiameter: The created constraint.
        """
        c = self.diameter.add()
        c.entity1 = entity1
        if sketch:
            c.sketch = sketch
        if init:
            c.init_props()
        return c

    def add_parallel(self, entity1: SlvsGenericEntity, entity2: SlvsGenericEntity, sketch: SlvsSketch=None) -> SlvsParallel:
        """Add a parallel constraint.

        Arguments:
            entity1: -
            entity2: -
            sketch: The sketch this constraint belongs to.

        Returns:
            SlvsParallel: The created constraint.
        """
        c = self.parallel.add()
        c.entity1 = entity1
        c.entity2 = entity2
        if sketch:
            c.sketch = sketch
        return c

    def add_horizontal(self, entity1: SlvsGenericEntity, sketch: SlvsSketch=None) -> SlvsHorizontal:
        """Add a horizontal constraint.

        Arguments:
            entity1: -
            sketch: The sketch this constraint belongs to.

        Returns:
            SlvsHorizontal: The created constraint.
        """
        c = self.horizontal.add()
        c.entity1 = entity1
        if sketch:
            c.sketch = sketch
        return c

    def add_vertical(self, entity1: SlvsGenericEntity, sketch: SlvsSketch=None) -> SlvsVertical:
        """Add a vertical constraint.

        Arguments:
            entity1: -
            sketch: The sketch this constraint belongs to.

        Returns:
            SlvsVertical: The created constraint.
        """
        c = self.vertical.add()
        c.entity1 = entity1
        if sketch:
            c.sketch = sketch
        return c

    def add_tangent(self, entity1: SlvsGenericEntity, entity2: SlvsGenericEntity, sketch: SlvsSketch=None) -> SlvsTangent:
        """Add a tangent constraint.

        Arguments:
            entity1: -
            entity2: -
            sketch: The sketch this constraint belongs to.

        Returns:
            SlvsTangent: The created constraint.
        """
        c = self.tangent.add()
        c.entity1 = entity1
        c.entity2 = entity2
        if sketch:
            c.sketch = sketch
        return c

    def add_midpoint(self, entity1: SlvsGenericEntity, entity2: SlvsGenericEntity, sketch: SlvsSketch=None) -> SlvsMidpoint:
        """Add a midpoint constraint.

        Arguments:
            entity1: -
            entity2: -
            sketch: The sketch this constraint belongs to.

        Returns:
            SlvsMidpoint: The created constraint.
        """
        c = self.midpoint.add()
        c.entity1 = entity1
        c.entity2 = entity2
        if sketch:
            c.sketch = sketch
        return c

    def add_perpendicular(self, entity1: SlvsGenericEntity, entity2: SlvsGenericEntity, sketch: SlvsSketch=None) -> SlvsPerpendicular:
        """Add a perpendicular constraint.

        Arguments:
            entity1: -
            entity2: -
            sketch: The sketch this constraint belongs to.

        Returns:
            SlvsPerpendicular: The created constraint.
        """
        c = self.perpendicular.add()
        c.entity1 = entity1
        c.entity2 = entity2
        if sketch:
            c.sketch = sketch
        return c

    def add_ratio(self, entity1: SlvsGenericEntity, entity2: SlvsGenericEntity, sketch: SlvsSketch=None, init: bool=False) -> SlvsRatio:
        """Add a ratio constraint.

        Arguments:
            entity1: -
            entity2: -
            sketch: The sketch this constraint belongs to.
            init: Initialize the constraint based on the given entities.

        Returns:
            SlvsRatio: The created constraint.
        """
        c = self.ratio.add()
        c.entity1 = entity1
        c.entity2 = entity2
        if sketch:
            c.sketch = sketch
        if init:
            c.init_props()
        return c


for cls in constraints:
    name = cls.type.lower()
    func_name = "add_" + name

    # Create constraint collections
    annotations = {}
    if hasattr(SlvsConstraints, "__annotations__"):
        annotations = SlvsConstraints.__annotations__.copy()

    annotations[name] = CollectionProperty(type=cls)
    setattr(SlvsConstraints, "__annotations__", annotations)

from bpy.props import IntVectorProperty
class SketcherProps(PropertyGroup):
    """The base structure for CAD Sketcher"""
    entities: PointerProperty(type=SlvsEntities)
    constraints: PointerProperty(type=SlvsConstraints)
    show_origin: BoolProperty(name="Show Origin Entities")


    version: IntVectorProperty(
        name="Addon Version",
        description="CAD Sketcher addon version this scene was saved with"
    )

    # this is needed for the sketches ui list
    ui_active_sketch: IntProperty()

    @property
    def all(self):
        """Iterate over entities and constraints of every type"""
        for e in self.entities.all:
            yield e
        for c in self.constraints.all:
            yield c

    def solve(self, context):
        return solve_system(context)

    def purge_stale_data(self):
        global_data.hover = -1
        global_data.selected.clear()
        global_data.batches.clear()
        for e in self.entities.all:
            e.dirty = True

slvs_entity_pointer(SketcherProps, "active_sketch", update=functions.update_cb)


classes = (
    *entities,
    SlvsEntities,
    *constraints,
    SlvsConstraints,
    SketcherProps,
)


def register():
    for cls in classes:
        bpy.utils.register_class(cls)

    bpy.types.Scene.sketcher = PointerProperty(type=SketcherProps)
    bpy.types.Object.sketch_index = IntProperty(name="Parent Sketch", default=-1)

def unregister():
    for cls in reversed(classes):
        bpy.utils.unregister_class(cls)

    del bpy.types.Object.sketch_index
    del bpy.types.Scene.sketcher<|MERGE_RESOLUTION|>--- conflicted
+++ resolved
@@ -2629,30 +2629,12 @@
 
         return math.degrees(math.acos(x))
 
-<<<<<<< HEAD
-    def init_props(self):
+    def init_props(self, **kwargs):
         '''
         initializes value (angle, in radians),
             setting ("measure supplimentary angle")
             and distance to dimension text (draw_offset)
         '''
-=======
-    @staticmethod
-    def _get_angle_inv(A, B):
-        # (A dot B)/(|A||B|) = -cos(valA)
-        divisor = A.length * B.length
-        if not divisor:
-            return 0.0
-
-        x = -A.dot(B) / divisor
-        x = max(-1, min(x, 1))
-
-        return math.degrees(math.acos(x))
-
-    def init_props(self, **kwargs):
-        # Set initial angle value to the current angle
-        line1, line2 = self.entity1, self.entity2
->>>>>>> 9bafbba8
 
         line1, line2 = self.entity1, self.entity2
         vec1, vec2 = line1.direction_vec(), line2.direction_vec()
